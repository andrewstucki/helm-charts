# Licensed to the Apache Software Foundation (ASF) under one or more
# contributor license agreements.  See the NOTICE file distributed with
# this work for additional information regarding copyright ownership.
# The ASF licenses this file to You under the Apache License, Version 2.0
# (the "License"); you may not use this file except in compliance with
# the License.  You may obtain a copy of the License at
#
#    http://www.apache.org/licenses/LICENSE-2.0
#
# Unless required by applicable law or agreed to in writing, software
# distributed under the License is distributed on an "AS IS" BASIS,
# WITHOUT WARRANTIES OR CONDITIONS OF ANY KIND, either express or implied.
# See the License for the specific language governing permissions and
# limitations under the License.

apiVersion: v2
name: redpanda
description: Redpanda is the real-time engine for modern apps.
maintainers:
  - name: redpanda-data
    url: https://github.com/orgs/redpanda-data/people
type: application
# The chart version and the app version are not the same and will not track
# together. The chart version is a semver representation of changes to this
# chart.
<<<<<<< HEAD
version: 2.3.20
=======
version: 2.4.0
>>>>>>> d6179874

# The app version is the default version of Redpanda to install.
appVersion: v22.3.9
# kubeVersion must be suffixed with "-0" to be able to match cloud providers
# kubernetes versions like "v1.23.8-gke.1900". Their suffix is interpreted as a
# pre-release. Our "-0" allows pre-releases to be matched.
kubeVersion: "^1.21.0-0"
icon: https://images.ctfassets.net/paqvtpyf8rwu/3cYHw5UzhXCbKuR24GDFGO/73fb682e6157d11c10d5b2b5da1d5af0/skate-stand-panda.svg
sources:
  - https://github.com/redpanda-data/helm-charts
annotations:
  artifacthub.io/license: Apache-2.0
  artifacthub.io/links: |
    - name: Documentation
      url: https://docs.redpanda.com
    - name: "Helm (>= 3.6.0)"
      url: https://helm.sh/docs/intro/install/
  artifacthub.io/images: |
    - name: redpanda
      image: vectorized/redpanda:v22.3.9
    - name: busybox
      image: busybox:latest<|MERGE_RESOLUTION|>--- conflicted
+++ resolved
@@ -23,11 +23,7 @@
 # The chart version and the app version are not the same and will not track
 # together. The chart version is a semver representation of changes to this
 # chart.
-<<<<<<< HEAD
-version: 2.3.20
-=======
-version: 2.4.0
->>>>>>> d6179874
+version: 2.4.1
 
 # The app version is the default version of Redpanda to install.
 appVersion: v22.3.9
