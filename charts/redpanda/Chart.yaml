--- conflicted
+++ resolved
@@ -23,11 +23,7 @@
 # The chart version and the app version are not the same and will not track
 # together. The chart version is a semver representation of changes to this
 # chart.
-<<<<<<< HEAD
-version: 2.8.3
-=======
-version: 2.8.1
->>>>>>> d4a7c50b
+version: 2.8.2
 
 # The app version is the default version of Redpanda to install.
 appVersion: v22.3.10
